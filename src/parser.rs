--- conflicted
+++ resolved
@@ -264,12 +264,8 @@
 ///FIXME: Use the ranges in the chunk header to figure out how many chunk lines to parse. Will need
 /// to figure out how to count in nom more robustly than many1!(). Maybe using switch!()?
 ///FIXME: The test_parse_triple_plus_minus_hack test will no longer panic when this is fixed.
-<<<<<<< HEAD
-fn chunk(input: Input<'_>) -> IResult<Input<'_>, Hunk> {
+fn chunk(input: Input) -> IResult<Input, Hunk> { 
     // First, parse the chunk header to get range information
-=======
-fn chunk(input: Input) -> IResult<Input, Hunk> {
->>>>>>> 5a3b88dc
     let (input, ranges) = chunk_header(input)?;
     let (old_range, new_range, range_hint) = ranges;
 
